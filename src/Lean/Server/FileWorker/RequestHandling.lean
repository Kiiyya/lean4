--- conflicted
+++ resolved
@@ -420,19 +420,12 @@
         toDocumentSymbols text stxs syms stack
 
 structure SemanticTokensContext where
-<<<<<<< HEAD
-  beginPos  : String.Pos
-  endPos    : String.Pos
-  text      : FileMap
-  snap      : Snapshot
-  envAfter  : Environment
-  doc       : EditableDocument
-=======
   beginPos : String.Pos
   endPos?  : Option String.Pos
   text     : FileMap
   snap     : Snapshot
->>>>>>> e41cd310
+  envAfter  : Environment
+  doc       : EditableDocument
 
 structure SemanticTokensState where
   data       : Array Nat
@@ -453,10 +446,10 @@
 /-- Append a token for the range of `stx`. -/
 private def addToken [HasRange S] (stx : S) (type : SemanticTokenType) (mods : List SemanticTokenModifier := []) : SemanticTokenM PUnit := do
   -- dbg_trace "addToken {stx} (({repr type} {repr mods}))"
-  let ⟨beginPos, endPos, text, _, _, _⟩ ← read
+  let ⟨beginPos, endPos?, text, _, _, _⟩ ← read
   let some ⟨pos, tailPos⟩ := HasRange.range? stx
     | return
-  unless beginPos <= pos && pos < endPos do
+  unless beginPos <= pos && endPos?.all (pos < ·)  do
     return
   let lspPos := (← get).lastLspPos
   let lspPos' := text.utf8PosToLspPos pos
@@ -702,32 +695,21 @@
 where
   run doc snaps : RequestM SemanticTokens :=
     StateT.run' (s := { data := #[], lastLspPos := ⟨0, 0⟩ : SemanticTokensState }) do
-<<<<<<< HEAD
       timeit' (s!"handleSemanticTokens needed { · } µs") do
         -- every command (`def`, `structure`, ...) results in its own snapshot.
         for h : i in [0 : snaps.length] do
-          let s := snaps[i]'(by simp_all [Membership.mem])
+          let s := snaps[i]
           if s.endPos <= beginPos then
             continue
           let sAfter := snaps[i + 1]?.getD s -- should always be fine, as files end with `Command.eoi`.
-          ReaderT.run (r := SemanticTokensContext.mk beginPos endPos text s sAfter.env doc) do
+          ReaderT.run (r := SemanticTokensContext.mk beginPos endPos? doc.meta.text s sAfter.env doc) do
             -- dbg_trace "#### SNAP {s.stx}"
             let _dbg_tree : Elab.InfoTree := s.infoTree
             -- dbg_trace s!"{<- dbgPrintInfoTree _dbg_tree}"
             go s.stx
         return { data := (← get).data }
-where
   go (stx : Syntax) (d : Nat := 0) : SemanticTokenM Unit := do
     -- dbg_trace "{dbgIndent d}go {repr stx}"
-=======
-      for s in snaps do
-        if s.endPos <= beginPos then
-          continue
-        ReaderT.run (r := SemanticTokensContext.mk beginPos endPos? doc.meta.text s) <|
-          go s.stx
-      return { data := (← get).data }
-  go (stx : Syntax) := do
->>>>>>> e41cd310
     match stx with
     | `($e₁.$e₂:ident) => do -- For example `NS.c.add`
       -- dbg_trace "{dbgIndent d}go[$e₁.$e₂:ident] {stx}"
@@ -742,7 +724,6 @@
     | `($e:ident) =>
       goIdent e d
     | _ =>
-<<<<<<< HEAD
       if stx.isOfKind choiceKind then go stx[0] d
       else stx.getArgs.forM (go . (d+1))
 
@@ -765,60 +746,6 @@
     -- let f := fun lhs (contextInfo, info) => do
     --   highlight info.stx info contextInfo
     -- let _ <- infos.foldlM f sorry
-=======
-      if !noHighlightKinds.contains stx.getKind then
-        highlightKeyword stx
-        if stx.isOfKind choiceKind then
-          go stx[0]
-        else
-          stx.getArgs.forM go
-  highlightId (stx : Syntax) : ReaderT SemanticTokensContext (StateT SemanticTokensState RequestM) _ := do
-    if let some range := stx.getRange? then
-      let mut lastPos := range.start
-      for ti in (← read).snap.infoTree.deepestNodes (fun
-        | _, i@(Elab.Info.ofTermInfo ti), _ => match i.pos? with
-          | some ipos => if range.contains ipos then some ti else none
-          | _         => none
-        | _, _, _ => none) do
-        let pos := ti.stx.getPos?.get!
-        -- avoid reporting same position twice; the info node can occur multiple times if
-        -- e.g. the term is elaborated multiple times
-        if pos < lastPos then
-          continue
-        if let Expr.fvar fvarId .. := ti.expr then
-          if let some localDecl := ti.lctx.find? fvarId then
-            -- Recall that `isAuxDecl` is an auxiliary declaration used to elaborate a recursive definition.
-            if localDecl.isAuxDecl then
-              if ti.isBinder then
-                addToken ti.stx SemanticTokenType.function
-            else
-              addToken ti.stx SemanticTokenType.variable
-        else if ti.stx.getPos?.get! > lastPos then
-          -- any info after the start position: must be projection notation
-          addToken ti.stx SemanticTokenType.property
-          lastPos := ti.stx.getPos?.get!
-  highlightKeyword stx := do
-    if let Syntax.atom _ val := stx then
-      if (val.length > 0 && val.front.isAlpha) ||
-         -- Support for keywords of the form `#<alpha>...`
-         (val.length > 1 && val.front == '#' && (val.get ⟨1⟩).isAlpha) then
-        addToken stx (keywordSemanticTokenMap.findD val .keyword)
-  addToken stx type := do
-    let ⟨beginPos, endPos?, text, _⟩ ← read
-    if let (some pos, some tailPos) := (stx.getPos?, stx.getTailPos?) then
-      if beginPos <= pos && endPos?.all (pos < ·) then
-        let lspPos := (← get).lastLspPos
-        let lspPos' := text.utf8PosToLspPos pos
-        let deltaLine := lspPos'.line - lspPos.line
-        let deltaStart := lspPos'.character - (if lspPos'.line == lspPos.line then lspPos.character else 0)
-        let length := (text.utf8PosToLspPos tailPos).character - lspPos'.character
-        let tokenType := type.toNat
-        let tokenModifiers := 0
-        modify fun st => {
-          data := st.data ++ #[deltaLine, deltaStart, length, tokenType, tokenModifiers]
-          lastLspPos := lspPos'
-        }
->>>>>>> e41cd310
 
 def handleSemanticTokensFull (_ : SemanticTokensParams)
     : RequestM (RequestTask SemanticTokens) := do
